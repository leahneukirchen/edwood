--- conflicted
+++ resolved
@@ -51,18 +51,12 @@
 
 // Maxtab sets the maximum size of a tab in pixels.
 func (f *Frame) Maxtab(m int) {
-<<<<<<< HEAD
-	f.maxtab = m
-}
-
-=======
 	f.MaxTab = m
 }
 
 // GetMaxtab returns the current maximum size of a tab in pixels.
 func (f *Frame) GetMaxtab() int { return f.MaxTab }
 
->>>>>>> dd492b2b
 // FrameFillStatus is a snapshot of the capacity of the Frame.
 type FrameFillStatus struct {
 	Nchars   int
@@ -73,10 +67,9 @@
 // GetFrameFillStatus returns a snapshot of the capacity of the frame.
 func (f *Frame) GetFrameFillStatus() FrameFillStatus {
 	return FrameFillStatus{
-<<<<<<< HEAD
-		Nchars:   f.nchars,
-		Nlines:   f.nlines,
-		Maxlines: f.maxlines,
+		Nchars:   f.NChars,
+		Nlines:   f.NLines,
+		Maxlines: f.MaxLines,
 	}
 }
 
@@ -97,58 +90,27 @@
 	// private
 	nbox, nalloc int
 
-	p0, p1 int // bounds of the selection
-	maxtab int // max size of a tab (in pixels)
-	nchars int // number of runes in frame
-	nlines int // number of lines with text
+	P0, P1       int // bounds of a selection
+	MaxTab int // max size of a tab (in pixels)
+	NChars int // number of runes in frame
+	NLines int // number of lines with text
 	// TODO(rjk): figure out what to do about this for multiple line fonts.
-	maxlines int // total number of lines in frame
+	MaxLines int // total number of lines in frame
 
 	// TODO(rjk): make a bool
 	// ro. Doesn't need a getter. Used only with frinsert and frdelete. Return from there.
-	lastlinefull int
-
-	modified  bool
-	tickimage *draw.Image // typing tick
-	tickback  *draw.Image // image under tick
+	LastLineFull int
+
+	Modified  bool
+	TickImage *draw.Image // typing tick
+	TickBack  *draw.Image // image under tick
 
 	// TODO(rjk): Expose. public ro
-	ticked bool
+	Ticked bool
 
 	// TODO(rjk): Expose public rw.
-	noredraw  bool
-	tickscale int // tick scaling factor
-=======
-		Nchars:   f.NChars,
-		Nlines:   f.NLines,
-		Maxlines: f.MaxLines,
-	}
-}
-
-
-type Frame struct {
-	Font         Fontmetrics
-	Display      *draw.Display           // on which the frame is displayed
-	Background   *draw.Image             // on which the frame appears
-	Cols         [NumColours]*draw.Image // background and text colours
-	Rect         image.Rectangle         // in which the text appears
-	Entire       image.Rectangle         // size of full frame
-	Scroll       func(*Frame, int)       // function provided by application
-	box          []*frbox
-	P0, P1       int // bounds of a selection
-	nbox, nalloc int
-	MaxTab       int // max size of a tab (in pixels)
-	NChars       int // number of runes in frame
-	NLines       int // number of lines with text
-	MaxLines     int // total number of lines in frame
-	LastLineFull int
-	Modified     bool
-	TickImage    *draw.Image // typing tick
-	TickBack     *draw.Image // image under tick
-	Ticked       bool
-	NoRedraw     bool
-	TickScale    int // TickImage scaling factor
->>>>>>> dd492b2b
+	NoRedraw  bool
+	TickScale int // tick scaling factor
 }
 
 // NewFrame creates a new Frame with Font ft, background image b, colours cols, and
@@ -181,11 +143,7 @@
 	f.Cols = cols
 	f.SetRects(r, b)
 
-<<<<<<< HEAD
-	if f.tickimage == nil && f.Cols[ColBack] != nil {
-=======
 	if f.TickImage == nil && f.Cols[ColBack] != nil {
->>>>>>> dd492b2b
 		f.InitTick()
 	}
 }
@@ -203,57 +161,31 @@
 	b := f.Display.ScreenImage
 	ft := f.Font
 
-<<<<<<< HEAD
-	if f.tickimage != nil {
-		f.tickimage.Free()
-	}
-
-	height := ft.DefaultHeight()
-
-	f.tickimage, err = f.Display.AllocImage(image.Rect(0, 0, f.tickscale*frtickw, height), b.Pix, false, draw.Transparent)
-=======
 	if f.TickImage != nil {
 		f.TickImage.Free()
 	}
 
 	height := ft.DefaultHeight()
-	f.TickImage, err = f.Display.AllocImage(image.Rect(0, 0, f.TickScale*frtickw, height), b.Pix, false, draw.White)
->>>>>>> dd492b2b
+
+	f.TickImage, err = f.Display.AllocImage(image.Rect(0, 0, f.TickScale*frtickw, height), b.Pix, false, draw.Transparent)
 	if err != nil {
 		return
 	}
 
-<<<<<<< HEAD
-	f.tickback, err = f.Display.AllocImage(f.tickimage.R, b.Pix, false, draw.White)
-	if err != nil {
-		f.tickimage.Free()
-		f.tickimage = nil
-=======
 	f.TickBack, err = f.Display.AllocImage(f.TickImage.R, b.Pix, false, draw.White)
 	if err != nil {
 		f.TickImage.Free()
 		f.TickImage = nil
->>>>>>> dd492b2b
 		return
 	}
-	f.tickback.Draw(f.tickback.R, f.Cols[ColBack], nil, image.ZP)
-
-<<<<<<< HEAD
-	f.tickimage.Draw(f.tickimage.R, f.Display.Transparent, nil, image.Pt(0, 0))
+	f.TickBack.Draw(f.TickBack.R, f.Cols[ColBack], nil, image.ZP)
+
+	f.TickImage.Draw(f.TickImage.R, f.Display.Transparent, nil, image.Pt(0, 0))
 	// vertical line
-	f.tickimage.Draw(image.Rect(f.tickscale*(frtickw/2), 0, f.tickscale*(frtickw/2+1), height), f.Display.Opaque, nil, image.Pt(0, 0))
+	f.TickImage.Draw(image.Rect(f.TickScale*(frtickw/2), 0, f.TickScale*(frtickw/2+1), height), f.Display.Opaque, nil, image.Pt(0, 0))
 	// box on each end
-	f.tickimage.Draw(image.Rect(0, 0, f.tickscale*frtickw, f.tickscale*frtickw), f.Display.Opaque, nil, image.Pt(0, 0))
-	f.tickimage.Draw(image.Rect(0, height-f.tickscale*frtickw, f.tickscale*frtickw, height), f.Display.Opaque, nil, image.Pt(0, 0))
-=======
-	// background colour
-	f.TickImage.Draw(f.TickImage.R, f.Cols[ColBack], nil, image.Pt(0, 0))
-	// vertical line
-	f.TickImage.Draw(image.Rect(f.TickScale*(frtickw/2), 0, f.TickScale*(frtickw/2+1), height), f.Display.Black, nil, image.Pt(0, 0))
-	// box on each end
-	f.TickImage.Draw(image.Rect(0, 0, f.TickScale*frtickw, f.TickScale*frtickw), f.Cols[ColText], nil, image.Pt(0, 0))
-	f.TickImage.Draw(image.Rect(0, height-f.TickScale*frtickw, f.TickScale*frtickw, height), f.Cols[ColText], nil, image.Pt(0, 0))
->>>>>>> dd492b2b
+	f.TickImage.Draw(image.Rect(0, 0, f.TickScale*frtickw, f.TickScale*frtickw), f.Display.Opaque, nil, image.Pt(0, 0))
+	f.TickImage.Draw(image.Rect(0, height-f.TickScale*frtickw, f.TickScale*frtickw, height), f.Display.Opaque, nil, image.Pt(0, 0))
 }
 
 // SetRects initializes the geometry of the frame.
@@ -290,21 +222,10 @@
 		f.nalloc = 0
 	}
 	if freeall {
-<<<<<<< HEAD
-		f.tickimage.Free()
-		f.tickback.Free()
-		f.tickimage = nil
-		f.tickback = nil
-	}
-	f.ticked = false
-}
-=======
 		f.TickImage.Free()
 		f.TickBack.Free()
 		f.TickImage = nil
 		f.TickBack = nil
 	}
-	f.box = nil
 	f.Ticked = false
 }
->>>>>>> dd492b2b
