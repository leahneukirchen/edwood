package frame

import (
	"9fans.net/go/draw"
	"image"

	"fmt"
)

// SetSelectionExtent sets the rune offsets of the selection maintained
// by the Frame. p0 and p1 must be values that could be returned by Charofpt.
// TODO(rjk): It is conceivable that we don't need this. It seems like an egregious
// abstraction violation that it exists.
func (f *Frame) SetSelectionExtent(p0, p1 int) {
<<<<<<< HEAD
	f.p0, f.p1 = p0, p1
=======
	f.P0, f.P1 = p0, p1
>>>>>>> dd492b2b
}

// GetSelectionExtent returns the rune offsets of the selection maintained by
// the Frame.
func (f *Frame) GetSelectionExtent() (int, int) {
<<<<<<< HEAD
	return f.p0, f.p1
=======
	return f.P0, f.P1
>>>>>>> dd492b2b
}

func region(a, b int) int {
	if a < b {
		return -1
	}
	if a == b {
		return 0
	}
	return 1
}

// called when mouse 1 is down
func (f *Frame) Select(mc *draw.Mousectl) {
	mp := mc.Mouse.Point
	b := mc.Mouse.Buttons

	f.Modified = false
	f.DrawSel(f.Ptofchar(f.P0), f.P0, f.P1, false)
	p0 := f.Charofpt(mp)
	p1 := p0

	f.P0 = p0
	f.P1 = p1

	pt0 := f.Ptofchar(p0)
	pt1 := f.Ptofchar(p1)

	f.DrawSel(pt0, p0, p1, true)
	reg := 0

	var q int
	for {
		scrled := false
		if f.Scroll != nil {
			if mp.Y < f.Rect.Min.Y {
				f.Scroll(f, -(f.Rect.Min.Y-mp.Y)/f.Font.DefaultHeight()-1)
				p0 = f.P1
				p1 = f.P0
				scrled = true
			} else if mp.Y > f.Rect.Max.Y {
				f.Scroll(f, (mp.Y-f.Rect.Max.Y)/f.Font.DefaultHeight()+1)
				p0 = f.P1
				p1 = f.P0
				scrled = true
			}
			if scrled {
				if reg != region(p1, p0) {
					q = p0
					p0 = p1
					p1 = q
				}
				pt0 = f.Ptofchar(p0)
				pt1 = f.Ptofchar(p1)
				reg = region(p1, p0)
			}
		}
		q = f.Charofpt(mp)
		fmt.Println("q = ", q)
		if p1 != q {
			if reg != region(q, p0) {
				if reg > 0 {
					f.DrawSel(pt0, p0, p1, false)
					fmt.Printf("Clearing selection reg > 0 %v %v %v\n", pt0, p0, p1)
				} else if reg < 0 {
					f.DrawSel(pt1, p1, p0, false)
					fmt.Printf("Clearing selection reg < 0 %v %v %v\n", pt1, p1, p0)
				}
				p1 = p0
				pt1 = pt0
				reg = region(q, p0)
				if reg == 0 {
					f.DrawSel(pt0, p0, p1, true)
					fmt.Printf("Drawing selection reg = 0 %v %v %v\n", pt0, p0, p1)
				}
			}
			qt := f.Ptofchar(q)
			fmt.Println("qt = ", qt)
			if reg > 0 {
				if q > p1 {
					f.DrawSel(pt1, p1, q, true)
					fmt.Printf("Drawing selection q > p1 %v %v %v\n", pt1, p1, q)
				} else if q < p1 {
					f.DrawSel(qt, q, p1, false)
					fmt.Printf("Clearing selection q < p1 %v %v %v\n", qt, q, p1)
				}
			} else if reg < 0 {
				if q > p1 {
					f.DrawSel(pt1, p1, q, false)
					fmt.Printf("Clearing selection q > p1 %v %v %v\n", pt1, p1, q)
				} else {
					f.DrawSel(qt, q, p1, true)
					fmt.Printf("Drawing selection q < p1 %v %v %v\n", qt, q, p1)
				}
			}
			p1 = q
			pt1 = qt
		}
		f.Modified = false
		if p0 < p1 {
			f.P0 = p0
			f.P1 = p1
		} else {
			f.P0 = p1
			f.P1 = p0
		}

		if scrled {
			f.Scroll(f, 0)
		}
		if err := f.Display.Flush(); err != nil {
			panic(err)
		}
		if !scrled {
			mc.Read()
		}
		mp = mc.Mouse.Point
		if mc.Mouse.Buttons != b {
			break
		}
	}

}

func (f *Frame) SelectPaint(p0, p1 image.Point, col *draw.Image) {
	q0 := p0
	q1 := p1

	q0.Y += f.Font.DefaultHeight()
	q1.Y += f.Font.DefaultHeight()

	n := (p1.Y - p0.Y) / f.Font.DefaultHeight()
	if f.Background == nil {
		panic("Frame.SelectPaint B == nil")
	}
	if p0.Y == f.Rect.Max.Y {
		return
	}
	if n == 0 {
		f.Background.Draw(Rpt(p0, q1), col, nil, image.ZP)
	} else {
		if p0.X >= f.Rect.Max.X {
			p0.X = f.Rect.Max.X - 1
		}
		f.Background.Draw(image.Rect(p0.X, p0.Y, f.Rect.Max.X, q0.Y), col, nil, image.ZP)
		if n > 1 {
			f.Background.Draw(image.Rect(f.Rect.Min.X, q0.Y, f.Rect.Max.X, p1.Y), col, nil, image.ZP)
		}
		f.Background.Draw(image.Rect(f.Rect.Min.X, p1.Y, q1.X, q1.Y), col, nil, image.ZP)
	}
}<|MERGE_RESOLUTION|>--- conflicted
+++ resolved
@@ -12,21 +12,13 @@
 // TODO(rjk): It is conceivable that we don't need this. It seems like an egregious
 // abstraction violation that it exists.
 func (f *Frame) SetSelectionExtent(p0, p1 int) {
-<<<<<<< HEAD
-	f.p0, f.p1 = p0, p1
-=======
 	f.P0, f.P1 = p0, p1
->>>>>>> dd492b2b
 }
 
 // GetSelectionExtent returns the rune offsets of the selection maintained by
 // the Frame.
 func (f *Frame) GetSelectionExtent() (int, int) {
-<<<<<<< HEAD
-	return f.p0, f.p1
-=======
 	return f.P0, f.P1
->>>>>>> dd492b2b
 }
 
 func region(a, b int) int {
