--- conflicted
+++ resolved
@@ -107,6 +107,7 @@
 
 func (f *Frame) chop(pt image.Point, p, bn int) {
 	for b := f.box[bn]; ; bn++ {
+		// Safe but not necessarily a good idea.
 		if bn >= len(f.box) {
 			panic("endofframe")
 		}
@@ -180,15 +181,10 @@
 	 * insertion is complete. pt0 is current location of insertion position
 	 * (p0); pt1 is terminal point (without line wrap) of insertion.
 	 */
-<<<<<<< HEAD
 	// TODO(rjk): Insert should remove the selection. Host should use
 	// Drawsel to put it back later?
-	if f.p0 == f.p1 {
-		f.Tick(f.Ptofchar(f.p0), false)
-=======
 	if f.P0 == f.P1 {
 		f.Tick(f.Ptofchar(f.P0), false)
->>>>>>> dd492b2b
 	}
 
 	/*
