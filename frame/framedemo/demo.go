// Demonstrates that the fraame package works.
package main

import (
	"image"
	"log"

	"9fans.net/go/draw"
<<<<<<< HEAD
	"github.com/rjkroege/edwood/frame"
=======
	"github.com/paul-lalonde/acme/frame"
>>>>>>> dd492b2b
)

const margin = 20

func main() {
	// Make the window.
	d, err := draw.Init(nil, "", "framedemo", "")
	if err != nil {
		log.Fatal(err)
	}

	// TODO(rjk): capture errors correctly.
	// TODO(rjk): Make the list of colours be a slice.
	var textcols [frame.NumColours]*draw.Image
	textcols[frame.ColBack] = d.AllocImageMix(draw.Paleyellow, draw.White)
	textcols[frame.ColHigh], _ = d.AllocImage(image.Rect(0, 0, 1, 1), d.ScreenImage.Pix, true, draw.Darkyellow)
	textcols[frame.ColBord], _ = d.AllocImage(image.Rect(0, 0, 1, 1), d.ScreenImage.Pix, true, draw.Yellowgreen)
	textcols[frame.ColText] = d.Black
	textcols[frame.ColHText] = d.Black

	// TODO(rjk): Use a font that always is available.
<<<<<<< HEAD
	fontname := "/mnt/font/SourceSansPro-Regular/17a/font"
=======
	fontname := "/mnt/font/Go-Regular/13a/font"
>>>>>>> dd492b2b
	myfont, err := d.OpenFont(fontname)
	if err != nil {
		log.Fatalln("Couldn't open font", fontname, "because", err)
	}

	// I need colours to init. I
	// TODO(rjk): Test that the window isn't too small.
	mf := new(Myframe)

	mf.f.Init(d.Image.R.Inset(margin), myfont, d.ScreenImage, textcols)

	// get events.
	mousectl := d.InitMouse()
	keyboardctl := d.InitKeyboard()

	mousedown := false

	mf.Resize(false)
	for {
		select {
		case r := <-keyboardctl.C:
			log.Println("----- got rune --------", r)
			switch r {
			case 6: // ^f
				mf.Right()
			case 2: // ^b
				mf.Left()
			case 8: // ^h (delete key)
				mf.Delete()
			case 16: // ^p
				// TODO(rjk): Should go up.
				mf.Logboxes()
			case 7: // ^g
				// Generate some text.
				mf.InsertString(generateParagraphs(1, 8, "\n"), mf.cursor)
			default:
				mf.Insert(r)
			}
			d.Flush()
		case msg := <-mousectl.Resize:
			mf.Resize(msg)
			d.Flush()
		case m := <-mousectl.C:
			// log.Printf("mouse field %v buttons %d\n", m, m.Buttons)

			switch {
			case m.Buttons&1 == 1 && !mousedown:
				mousedown = true
				mf.MouseDown(image.Pt(m.X, m.Y))
				d.Flush()
			case m.Buttons&1 == 1 && mousedown:
				mf.MouseMove(image.Pt(m.X, m.Y))
				d.Flush()
			case m.Buttons&1 == 0 && mousedown:
				mousedown = false
				mf.MouseUp(image.Pt(m.X, m.Y))
				d.Flush()
			}

			//			if m.Buttons&1 == 1 {
			//				// TODO(rjkroege): insert code here to do some drawing and stuff.
			//				d.ScreenImage.Draw(image.Rect(m.X, m.Y, m.X+10, m.Y+10), d.Black, nil, image.ZP)
			//				d.Flush()
			//			}

		}
	}
}<|MERGE_RESOLUTION|>--- conflicted
+++ resolved
@@ -6,11 +6,7 @@
 	"log"
 
 	"9fans.net/go/draw"
-<<<<<<< HEAD
 	"github.com/rjkroege/edwood/frame"
-=======
-	"github.com/paul-lalonde/acme/frame"
->>>>>>> dd492b2b
 )
 
 const margin = 20
@@ -31,18 +27,24 @@
 	textcols[frame.ColText] = d.Black
 	textcols[frame.ColHText] = d.Black
 
-	// TODO(rjk): Use a font that always is available.
-<<<<<<< HEAD
-	fontname := "/mnt/font/SourceSansPro-Regular/17a/font"
-=======
-	fontname := "/mnt/font/Go-Regular/13a/font"
->>>>>>> dd492b2b
-	myfont, err := d.OpenFont(fontname)
-	if err != nil {
-		log.Fatalln("Couldn't open font", fontname, "because", err)
+	// Try two but one will do. Just cause.
+	var myfont *draw.Font
+	fontnames  := []string{
+		"/mnt/font/Go-Regular/13a/font",
+		"/mnt/font/SourceSansPro-Regular/17a/font",
 	}
 
-	// I need colours to init. I
+	for _, fn := range fontnames {
+		myfont, err = d.OpenFont(fn)
+		if err != nil {
+			log.Println("Couldn't open font", fn, "because", err)
+		}
+	}
+	if myfont == nil {
+		log.Fatalln("None of the font choices were available. Giving up")
+	}
+
+	// I need colours to init.
 	// TODO(rjk): Test that the window isn't too small.
 	mf := new(Myframe)
 
