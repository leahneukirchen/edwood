package main

import (
	"io/ioutil"
	"os"
<<<<<<< HEAD
	//	"os/user"
)

=======
	"log"
	"reflect"
	"unsafe"
)

// Acme stores blocks as (raw) runes. This does not align well with how Go
// works where the language (rightly) tries to make sure that we don't do
// non-portable C things.
//
// I have switched this to Acme-style raw rune handling to avoid multiple
// copies and rune to byte conversion. This seems better in keeping with how
// Acme actually should work. However, this is not perhaps the right way
// to do it. It might be better to always store files in UTF8 (ideally as strings).

>>>>>>> 7aae1a55
const (
	MaxBlock  = 8 * 1024
	Blockincr = 256
)

type Block struct {
	addr uint // disk address in bytes

	// NB: in the C version, these are in a union together. Only one is
	// used at a time.
	n    uint   // number of used runes in block
	next *Block // pointer to next in free list
}

// Disk is a singleton managing the file that Acme blocks. Blocks
// are sized from 256B to 8K in 256B increments.
type Disk struct {
<<<<<<< HEAD
	fd   *os.File
	addr uint
	free [MaxBlock/Blockincr + 1]*Block // Block pointers bucketed by size.
=======
	fd    *os.File
	addr  uint
	free  [MaxBlock/Blockincr + 1]*Block // disk-backed blocks bucketed by size
	blist *Block                         // empty block objects
>>>>>>> 7aae1a55
}

// NewDisk creates a new backing on-disk file for Acme's paging.
func NewDisk() *Disk {
	// tmp, err := ioutil.TempFile("/tmp", fmt.Sprintf("X%d.%.4sacme", os.Getpid(), u.Username))
	tmp, err := ioutil.TempFile("", "acme")
	if err != nil {
		panic(err)
	}
	return &Disk{
		fd: tmp,
	}
}

// ntosize computes the size of block to hold n bytes where n must be
// MaxBlock and the index into the bucket array. The 0-th bucket holds
// only 0-length blocks.
func ntosize(n uint) (uint, uint) {
	if n > MaxBlock {
		panic("internal error: ntosize")
	}
	size := n
	if size&(Blockincr-1) != 0 {
		size += Blockincr - (size & (Blockincr - 1))
	}

	// last bucket holds blocks of exactly Maxblock
	ip := size / Blockincr
	return size, ip
}

func (d *Disk) NewBlock(n uint) *Block {
	size, i := ntosize(n)
	b := d.free[i]
	if b != nil {
		d.free[i] = b.next
	} else {
		if d.blist == nil {
			// TODO(rjk): Is allocating 1/time really a perf bottleneck in go?
			bl := new(Block)
			d.blist = bl
			for j := 0; j < 100-1; j++ {
				bl.next = new(Block)
				bl = bl.next
			}
		}
		b = d.blist
		d.blist = b.next
		b.addr = d.addr
		d.addr += size
	}
	b.n = n
	return b
}

func (d *Disk) Release(b *Block) {
	_, i := ntosize(b.n)
	b.next = d.free[i]
	d.free[i] = b
}

// TODO(rjk): Remove the n? Return an error?
func (d *Disk) Read(b *Block, r []rune, n uint) {
	if n > b.n {
		panic("internal error: disk.Read")
	}
	// this is a simplified way of checking that b.n < MaxBlock
	_, _ = ntosize(b.n)

	// Test prior to defeating type safety.
	if n > uint(len(r)) {
		panic("internal error: disk Read, n greater than r")
	}

	uby, sz := makeAliasByteArray(r, n)
	if m, err := d.fd.ReadAt(uby, int64(b.addr)); err != nil {
		panic(err)
	} else if m != sz*int(n) {
		panic("read error from temp file, m !=  sz * n ")
	}
}

func makeAliasByteArray(r []rune, un uint) ([]byte, int) {
	n := int(un)
	sz := int(unsafe.Sizeof(' '))
	rhdr := (*reflect.SliceHeader)(unsafe.Pointer(&r))

	uby := make([]byte, 0)
	bhdr := (*reflect.SliceHeader)(unsafe.Pointer(&uby))
	bhdr.Data = rhdr.Data
	bhdr.Len = sz * n
	bhdr.Cap = sz * n

	return uby, sz
}

func (d *Disk) Write(bp **Block, r []rune, n uint) {
	bl := *bp
	size, _ := ntosize(bl.n)
	nsize, _ := ntosize(n)
	if size != nsize {
		d.Release(bl)
		bl = d.NewBlock(n)
		*bp = bl
	}

	// Test prior to defeating type safety.
	if n > uint(len(r)) {
		panic("internal error: disk Write, n greater than r")
	}

	uby, sz := makeAliasByteArray(r, n)
	if m, err := d.fd.WriteAt(uby, int64(bl.addr)); err != nil {
		panic(err)
	} else if m != int(n)*sz {
		log.Println("write mismatch", m, int(n)*sz)
		panic("write error to temp file")
	}
	bl.n = n
}<|MERGE_RESOLUTION|>--- conflicted
+++ resolved
@@ -3,11 +3,6 @@
 import (
 	"io/ioutil"
 	"os"
-<<<<<<< HEAD
-	//	"os/user"
-)
-
-=======
 	"log"
 	"reflect"
 	"unsafe"
@@ -22,7 +17,6 @@
 // Acme actually should work. However, this is not perhaps the right way
 // to do it. It might be better to always store files in UTF8 (ideally as strings).
 
->>>>>>> 7aae1a55
 const (
 	MaxBlock  = 8 * 1024
 	Blockincr = 256
@@ -40,16 +34,10 @@
 // Disk is a singleton managing the file that Acme blocks. Blocks
 // are sized from 256B to 8K in 256B increments.
 type Disk struct {
-<<<<<<< HEAD
-	fd   *os.File
-	addr uint
-	free [MaxBlock/Blockincr + 1]*Block // Block pointers bucketed by size.
-=======
 	fd    *os.File
 	addr  uint
-	free  [MaxBlock/Blockincr + 1]*Block // disk-backed blocks bucketed by size
-	blist *Block                         // empty block objects
->>>>>>> 7aae1a55
+	free  [MaxBlock/Blockincr + 1]*Block // Disk-backed blocks bucketed by size
+	blist *Block                         // Empty block objects
 }
 
 // NewDisk creates a new backing on-disk file for Acme's paging.
